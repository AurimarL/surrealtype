--- conflicted
+++ resolved
@@ -1,9 +1,5 @@
-<<<<<<< HEAD
 import { Surreal } from 'surrealdb'
-=======
-import { Surreal } from 'surrealdb.js'
 import { GenericContainer, StartedTestContainer, Wait } from 'testcontainers'
->>>>>>> 15460040
 
 import type { Config } from '../config/types.js'
 
